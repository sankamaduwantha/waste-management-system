--- conflicted
+++ resolved
@@ -1,7 +1,7 @@
-import { useState, useEffect, useRef } from "react";
-import { toast } from "react-toastify";
-import useAuthStore from "../../store/authStore";
-import api from "../../services/api";
+import { useState, useEffect, useRef } from 'react';
+import { toast } from 'react-toastify';
+import useAuthStore from '../../store/authStore';
+import api from '../../services/api';
 
 const Profile = () => {
   const { user: authUser, setUser } = useAuthStore();
@@ -14,34 +14,27 @@
   const [zones, setZones] = useState([]);
   const [imagePreview, setImagePreview] = useState(null);
   const fileInputRef = useRef(null);
-  const prevImageUrlRef = useRef(null);
 
   const [formData, setFormData] = useState({
-<<<<<<< HEAD
-    name: "",
-    email: "",
-    phone: "",
-=======
     name: '',
     email: '',
     phone: '',
     zone: '',
->>>>>>> a3ff4cea
     address: {
-      street: "",
-      city: "",
-      state: "",
-      zipCode: "",
+      street: '',
+      city: '',
+      state: '',
+      zipCode: ''
     },
     preferences: {
       emailNotifications: true,
       smsNotifications: true,
-      pushNotifications: true,
+      pushNotifications: true
     },
     // Resident specific fields
     householdSize: 1,
-    propertyType: "house",
-    specialRequirements: "",
+    propertyType: 'house',
+    specialRequirements: ''
   });
 
   useEffect(() => {
@@ -61,45 +54,39 @@
   const fetchProfile = async () => {
     try {
       setLoading(true);
-      const response = await api.get("/auth/me");
+      const response = await api.get('/auth/me');
       const { user, residentProfile } = response.data.data;
-
+      
       setUserData(user);
       setResidentData(residentProfile);
-
+      
       // Update auth store with fresh user data including profileImage
       setUser(user);
 
       // Populate form data
       setFormData({
-<<<<<<< HEAD
-        name: user.name || "",
-        email: user.email || "",
-        phone: user.phone || "",
-=======
         name: user.name || '',
         email: user.email || '',
         phone: user.phone || '',
         zone: user.zone?._id || user.zone || '',
->>>>>>> a3ff4cea
         address: {
-          street: user.address?.street || "",
-          city: user.address?.city || "",
-          state: user.address?.state || "",
-          zipCode: user.address?.zipCode || "",
+          street: user.address?.street || '',
+          city: user.address?.city || '',
+          state: user.address?.state || '',
+          zipCode: user.address?.zipCode || ''
         },
         preferences: {
           emailNotifications: user.preferences?.emailNotifications ?? true,
           smsNotifications: user.preferences?.smsNotifications ?? true,
-          pushNotifications: user.preferences?.pushNotifications ?? true,
+          pushNotifications: user.preferences?.pushNotifications ?? true
         },
         householdSize: residentProfile?.householdSize || 1,
-        propertyType: residentProfile?.propertyType || "house",
-        specialRequirements: residentProfile?.specialRequirements || "",
+        propertyType: residentProfile?.propertyType || 'house',
+        specialRequirements: residentProfile?.specialRequirements || ''
       });
     } catch (error) {
-      console.error("Error fetching profile:", error);
-      toast.error("Failed to load profile");
+      console.error('Error fetching profile:', error);
+      toast.error('Failed to load profile');
     } finally {
       setLoading(false);
     }
@@ -107,58 +94,54 @@
 
   const handleInputChange = (e) => {
     const { name, value, type, checked } = e.target;
-
-    if (name.startsWith("address.")) {
-      const addressField = name.split(".")[1];
-      setFormData((prev) => ({
+    
+    if (name.startsWith('address.')) {
+      const addressField = name.split('.')[1];
+      setFormData(prev => ({
         ...prev,
         address: {
           ...prev.address,
-          [addressField]: value,
-        },
+          [addressField]: value
+        }
       }));
-    } else if (name.startsWith("preferences.")) {
-      const prefField = name.split(".")[1];
-      setFormData((prev) => ({
+    } else if (name.startsWith('preferences.')) {
+      const prefField = name.split('.')[1];
+      setFormData(prev => ({
         ...prev,
         preferences: {
           ...prev.preferences,
-          [prefField]: type === "checkbox" ? checked : value,
-        },
+          [prefField]: type === 'checkbox' ? checked : value
+        }
       }));
     } else {
-      setFormData((prev) => ({
+      setFormData(prev => ({
         ...prev,
-        [name]: type === "checkbox" ? checked : value,
+        [name]: type === 'checkbox' ? checked : value
       }));
     }
   };
 
   const handleSubmit = async (e) => {
     e.preventDefault();
-
+    
     try {
       setSaving(true);
-      const response = await api.put("/auth/update-profile", formData);
-
+      const response = await api.put('/auth/update-profile', formData);
+      
       const { user, residentProfile } = response.data.data;
       console.log('📝 Profile update response - user zone:', user?.zone);
       setUserData(user);
       setResidentData(residentProfile);
-<<<<<<< HEAD
-
-=======
       
       // Update auth store with the new user data (including zone)
       setUser(user);
       console.log('✅ Auth store updated with zone:', user?.zone);
       
->>>>>>> a3ff4cea
       setIsEditing(false);
-      toast.success("Profile updated successfully!");
+      toast.success('Profile updated successfully!');
     } catch (error) {
-      console.error("Error updating profile:", error);
-      toast.error(error.response?.data?.message || "Failed to update profile");
+      console.error('Error updating profile:', error);
+      toast.error(error.response?.data?.message || 'Failed to update profile');
     } finally {
       setSaving(false);
     }
@@ -168,30 +151,24 @@
     // Reset form to original values
     if (userData) {
       setFormData({
-<<<<<<< HEAD
-        name: userData.name || "",
-        email: userData.email || "",
-        phone: userData.phone || "",
-=======
         name: userData.name || '',
         email: userData.email || '',
         phone: userData.phone || '',
         zone: userData.zone?._id || userData.zone || '',
->>>>>>> a3ff4cea
         address: {
-          street: userData.address?.street || "",
-          city: userData.address?.city || "",
-          state: userData.address?.state || "",
-          zipCode: userData.address?.zipCode || "",
+          street: userData.address?.street || '',
+          city: userData.address?.city || '',
+          state: userData.address?.state || '',
+          zipCode: userData.address?.zipCode || ''
         },
         preferences: {
           emailNotifications: userData.preferences?.emailNotifications ?? true,
           smsNotifications: userData.preferences?.smsNotifications ?? true,
-          pushNotifications: userData.preferences?.pushNotifications ?? true,
+          pushNotifications: userData.preferences?.pushNotifications ?? true
         },
         householdSize: residentData?.householdSize || 1,
-        propertyType: residentData?.propertyType || "house",
-        specialRequirements: residentData?.specialRequirements || "",
+        propertyType: residentData?.propertyType || 'house',
+        specialRequirements: residentData?.specialRequirements || ''
       });
     }
     setImagePreview(null);
@@ -207,72 +184,50 @@
     if (!file) return;
 
     // Validate file type
-    if (!file.type.startsWith("image/")) {
-      toast.error("Please select an image file");
+    if (!file.type.startsWith('image/')) {
+      toast.error('Please select an image file');
       return;
     }
 
     // Validate file size (5MB)
     if (file.size > 5 * 1024 * 1024) {
-      toast.error("Image size should be less than 5MB");
+      toast.error('Image size should be less than 5MB');
       return;
     }
 
-    // Show preview using object URL (faster, less memory than base64 for large files)
-    try {
-      const objectUrl = URL.createObjectURL(file);
-      // Revoke previous object URL if any
-      if (prevImageUrlRef.current) {
-        try {
-          URL.revokeObjectURL(prevImageUrlRef.current);
-        } catch (err) {
-          /* ignore */
-        }
-      }
-      prevImageUrlRef.current = objectUrl;
-      setImagePreview(objectUrl);
-    } catch (err) {
-      // fallback to FileReader if createObjectURL fails
-      const reader = new FileReader();
-      reader.onloadend = () => setImagePreview(reader.result);
-      reader.readAsDataURL(file);
-    }
+    // Show preview
+    const reader = new FileReader();
+    reader.onloadend = () => {
+      setImagePreview(reader.result);
+    };
+    reader.readAsDataURL(file);
 
     // Upload image
     try {
       setUploading(true);
       const formData = new FormData();
-      formData.append("profileImage", file);
-
-      const response = await api.post("/auth/upload-profile-image", formData, {
+      formData.append('profileImage', file);
+
+      const response = await api.post('/auth/upload-profile-image', formData, {
         headers: {
-          "Content-Type": "multipart/form-data",
-        },
+          'Content-Type': 'multipart/form-data'
+        }
       });
 
       const { profileImage } = response.data.data;
-
+      
       // Update local user data state
       const updatedUserData = { ...userData, profileImage };
       setUserData(updatedUserData);
-
+      
       // Update auth store with the updated user data
       const updatedAuthUser = { ...authUser, profileImage };
       setUser(updatedAuthUser);
 
-      toast.success("Profile image updated successfully!");
+      toast.success('Profile image updated successfully!');
     } catch (error) {
-      console.error("Error uploading image:", error);
-      toast.error(error.response?.data?.message || "Failed to upload image");
-      // revoke any created object url and clear preview
-      if (prevImageUrlRef.current) {
-        try {
-          URL.revokeObjectURL(prevImageUrlRef.current);
-        } catch (err) {
-          /* ignore */
-        }
-        prevImageUrlRef.current = null;
-      }
+      console.error('Error uploading image:', error);
+      toast.error(error.response?.data?.message || 'Failed to upload image');
       setImagePreview(null);
     } finally {
       setUploading(false);
@@ -282,35 +237,6 @@
   const getProfileImageUrl = () => {
     // Priority: preview > uploaded image > fallback
     if (imagePreview) return imagePreview;
-<<<<<<< HEAD
-    const pi = userData?.profileImage;
-    if (!pi || pi === "default-avatar.png") return null;
-
-    // Determine server origin from VITE_API_URL if available, fallback to localhost
-    let serverOrigin = "http://localhost:5000";
-    try {
-      const apiUrl =
-        import.meta.env.VITE_API_URL || "http://localhost:5000/api/v1";
-      serverOrigin = new URL(apiUrl).origin;
-    } catch (err) {
-      /* keep fallback */
-    }
-
-    // If backend returned full URL already, use it
-    if (pi.startsWith("http://") || pi.startsWith("https://")) return pi;
-
-    // Normalize: if it contains '/uploads/' but doesn't start with '/', ensure single slash
-    if (pi.includes("/uploads/")) {
-      const normalized = pi.startsWith("/") ? pi : `/${pi}`;
-      return `${serverOrigin}${normalized}`;
-    }
-
-    // If it starts with '/', treat as absolute path
-    if (pi.startsWith("/")) return `${serverOrigin}${pi}`;
-
-    // If it's just a filename (no uploads segment), build path
-    return `${serverOrigin}/uploads/profiles/${pi}`;
-=======
     
     if (userData?.profileImage) {
       // Check if it's a full URL or just a filename
@@ -325,21 +251,7 @@
     }
     
     return null;
->>>>>>> a3ff4cea
   };
-
-  // Cleanup object URL on unmount
-  useEffect(() => {
-    return () => {
-      if (prevImageUrlRef.current) {
-        try {
-          URL.revokeObjectURL(prevImageUrlRef.current);
-        } catch (err) {
-          /* ignore */
-        }
-      }
-    };
-  }, []);
 
   if (loading) {
     return (
@@ -356,12 +268,13 @@
         <div className="flex justify-between items-center mb-6">
           <div>
             <h1 className="text-3xl font-bold text-gray-900">Profile</h1>
-            <p className="text-gray-600 mt-1">
-              Manage your account information
-            </p>
+            <p className="text-gray-600 mt-1">Manage your account information</p>
           </div>
           {!isEditing ? (
-            <button onClick={() => setIsEditing(true)} className="btn-primary">
+            <button
+              onClick={() => setIsEditing(true)}
+              className="btn-primary"
+            >
               Edit Profile
             </button>
           ) : (
@@ -378,7 +291,7 @@
                 className="btn-primary"
                 disabled={saving}
               >
-                {saving ? "Saving..." : "Save Changes"}
+                {saving ? 'Saving...' : 'Save Changes'}
               </button>
             </div>
           )}
@@ -388,46 +301,26 @@
           {/* Profile Image Section */}
           <div className="flex flex-col items-center space-y-4">
             <div className="relative">
-<<<<<<< HEAD
-              <div
-                className="w-32 h-32 rounded-full overflow-hidden bg-gray-200 cursor-pointer hover:opacity-80 transition-opacity"
-=======
               <div 
                 className="w-32 h-32 rounded-full overflow-hidden bg-gradient-to-br from-primary-400 to-primary-600 cursor-pointer hover:opacity-80 transition-opacity shadow-lg"
->>>>>>> a3ff4cea
                 onClick={handleImageClick}
               >
                 {getProfileImageUrl() ? (
-                  <img
-                    src={getProfileImageUrl()}
-                    alt="Profile"
+                  <img 
+                    src={getProfileImageUrl()} 
+                    alt="Profile" 
                     className="w-full h-full object-cover"
                     onError={(e) => {
                       // On error, hide the image and show the SVG avatar
                       e.target.style.display = 'none';
                     }}
                   />
-<<<<<<< HEAD
-                ) : (
-                  <div className="w-full h-full flex items-center justify-center text-gray-400">
-                    <svg
-                      className="w-16 h-16"
-                      fill="currentColor"
-                      viewBox="0 0 20 20"
-                    >
-                      <path
-                        fillRule="evenodd"
-                        d="M10 9a3 3 0 100-6 3 3 0 000 6zm-7 9a7 7 0 1114 0H3z"
-                        clipRule="evenodd"
-                      />
-=======
                 ) : null}
                 {/* Always show SVG avatar as background if no image or image failed to load */}
                 {!getProfileImageUrl() && (
                   <div className="w-full h-full flex items-center justify-center text-white">
                     <svg className="w-16 h-16" fill="currentColor" viewBox="0 0 20 20">
                       <path fillRule="evenodd" d="M10 9a3 3 0 100-6 3 3 0 000 6zm-7 9a7 7 0 1114 0H3z" clipRule="evenodd" />
->>>>>>> a3ff4cea
                     </svg>
                   </div>
                 )}
@@ -451,20 +344,14 @@
               className="text-sm text-primary-600 hover:text-primary-700 font-medium"
               disabled={uploading}
             >
-<<<<<<< HEAD
-              {uploading ? "Uploading..." : "Change Profile Picture"}
-=======
               {uploading ? 'Uploading...' : getProfileImageUrl() ? 'Change Profile Picture' : 'Upload Profile Picture'}
->>>>>>> a3ff4cea
             </button>
             <p className="text-xs text-gray-500">JPG, PNG or GIF (Max 5MB)</p>
           </div>
 
           {/* Basic Information */}
           <div>
-            <h2 className="text-xl font-semibold text-gray-900 mb-4">
-              Basic Information
-            </h2>
+            <h2 className="text-xl font-semibold text-gray-900 mb-4">Basic Information</h2>
             <div className="grid grid-cols-1 md:grid-cols-2 gap-4">
               <div>
                 <label className="label">Full Name</label>
@@ -508,7 +395,7 @@
                 <label className="label">Role</label>
                 <input
                   type="text"
-                  value={userData?.role?.replace("_", " ").toUpperCase()}
+                  value={userData?.role?.replace('_', ' ').toUpperCase()}
                   disabled={true}
                   className="input-field bg-gray-100 cursor-not-allowed"
                 />
@@ -541,9 +428,7 @@
 
           {/* Address Information */}
           <div>
-            <h2 className="text-xl font-semibold text-gray-900 mb-4">
-              Address
-            </h2>
+            <h2 className="text-xl font-semibold text-gray-900 mb-4">Address</h2>
             <div className="grid grid-cols-1 md:grid-cols-2 gap-4">
               <div className="md:col-span-2">
                 <label className="label">Street Address</label>
@@ -554,7 +439,7 @@
                   onChange={handleInputChange}
                   disabled={!isEditing}
                   className="input-field"
-                  placeholder="Enter your street address"
+                  placeholder="123 Main St"
                 />
               </div>
 
@@ -567,7 +452,7 @@
                   onChange={handleInputChange}
                   disabled={!isEditing}
                   className="input-field"
-                  placeholder="Enter Your City"
+                  placeholder="New York"
                 />
               </div>
 
@@ -580,7 +465,7 @@
                   onChange={handleInputChange}
                   disabled={!isEditing}
                   className="input-field"
-                  placeholder="Enter your state"
+                  placeholder="NY"
                 />
               </div>
 
@@ -593,18 +478,16 @@
                   onChange={handleInputChange}
                   disabled={!isEditing}
                   className="input-field"
-                  placeholder="Enter your zip code"
+                  placeholder="10001"
                 />
               </div>
             </div>
           </div>
 
           {/* Resident Specific Fields */}
-          {userData?.role === "resident" && (
+          {userData?.role === 'resident' && (
             <div>
-              <h2 className="text-xl font-semibold text-gray-900 mb-4">
-                Household Information
-              </h2>
+              <h2 className="text-xl font-semibold text-gray-900 mb-4">Household Information</h2>
               <div className="grid grid-cols-1 md:grid-cols-2 gap-4">
                 <div>
                   <label className="label">Household Size</label>
@@ -653,9 +536,7 @@
 
           {/* Notification Preferences */}
           <div>
-            <h2 className="text-xl font-semibold text-gray-900 mb-4">
-              Notification Preferences
-            </h2>
+            <h2 className="text-xl font-semibold text-gray-900 mb-4">Notification Preferences</h2>
             <div className="space-y-3">
               <label className="flex items-center">
                 <input
@@ -697,33 +578,27 @@
 
           {/* Account Status */}
           <div>
-            <h2 className="text-xl font-semibold text-gray-900 mb-4">
-              Account Status
-            </h2>
+            <h2 className="text-xl font-semibold text-gray-900 mb-4">Account Status</h2>
             <div className="grid grid-cols-1 md:grid-cols-2 gap-4">
               <div className="flex items-center">
                 <span className="text-gray-700">Status:</span>
-                <span
-                  className={`ml-2 px-3 py-1 rounded-full text-sm font-medium ${
-                    userData?.status === "active"
-                      ? "bg-green-100 text-green-800"
-                      : "bg-red-100 text-red-800"
-                  }`}
-                >
+                <span className={`ml-2 px-3 py-1 rounded-full text-sm font-medium ${
+                  userData?.status === 'active' 
+                    ? 'bg-green-100 text-green-800' 
+                    : 'bg-red-100 text-red-800'
+                }`}>
                   {userData?.status?.toUpperCase()}
                 </span>
               </div>
 
               <div className="flex items-center">
                 <span className="text-gray-700">Email Verified:</span>
-                <span
-                  className={`ml-2 px-3 py-1 rounded-full text-sm font-medium ${
-                    userData?.emailVerified
-                      ? "bg-green-100 text-green-800"
-                      : "bg-yellow-100 text-yellow-800"
-                  }`}
-                >
-                  {userData?.emailVerified ? "Verified" : "Not Verified"}
+                <span className={`ml-2 px-3 py-1 rounded-full text-sm font-medium ${
+                  userData?.emailVerified 
+                    ? 'bg-green-100 text-green-800' 
+                    : 'bg-yellow-100 text-yellow-800'
+                }`}>
+                  {userData?.emailVerified ? 'Verified' : 'Not Verified'}
                 </span>
               </div>
 
@@ -739,16 +614,12 @@
           </div>
 
           {/* Resident Stats */}
-          {userData?.role === "resident" && residentData?.recyclingStats && (
+          {userData?.role === 'resident' && residentData?.recyclingStats && (
             <div>
-              <h2 className="text-xl font-semibold text-gray-900 mb-4">
-                Recycling Statistics
-              </h2>
+              <h2 className="text-xl font-semibold text-gray-900 mb-4">Recycling Statistics</h2>
               <div className="grid grid-cols-1 md:grid-cols-2 lg:grid-cols-4 gap-4">
                 <div className="bg-blue-50 p-4 rounded-lg">
-                  <p className="text-sm text-blue-600 font-medium">
-                    Total Waste
-                  </p>
+                  <p className="text-sm text-blue-600 font-medium">Total Waste</p>
                   <p className="text-2xl font-bold text-blue-900">
                     {residentData.recyclingStats.totalWasteGenerated} kg
                   </p>
@@ -762,18 +633,14 @@
                 </div>
 
                 <div className="bg-purple-50 p-4 rounded-lg">
-                  <p className="text-sm text-purple-600 font-medium">
-                    Recycling Rate
-                  </p>
+                  <p className="text-sm text-purple-600 font-medium">Recycling Rate</p>
                   <p className="text-2xl font-bold text-purple-900">
                     {residentData.recyclingStats.recyclingRate}%
                   </p>
                 </div>
 
                 <div className="bg-emerald-50 p-4 rounded-lg">
-                  <p className="text-sm text-emerald-600 font-medium">
-                    CO2 Saved
-                  </p>
+                  <p className="text-sm text-emerald-600 font-medium">CO2 Saved</p>
                   <p className="text-2xl font-bold text-emerald-900">
                     {residentData.recyclingStats.co2Saved} kg
                   </p>
@@ -783,11 +650,9 @@
           )}
 
           {/* Gamification Stats */}
-          {userData?.role === "resident" && residentData?.gamification && (
+          {userData?.role === 'resident' && residentData?.gamification && (
             <div>
-              <h2 className="text-xl font-semibold text-gray-900 mb-4">
-                Achievements
-              </h2>
+              <h2 className="text-xl font-semibold text-gray-900 mb-4">Achievements</h2>
               <div className="grid grid-cols-1 md:grid-cols-3 gap-4">
                 <div className="bg-yellow-50 p-4 rounded-lg text-center">
                   <p className="text-sm text-yellow-600 font-medium">Points</p>
@@ -813,15 +678,10 @@
 
               {residentData.gamification.badges?.length > 0 && (
                 <div className="mt-4">
-                  <h3 className="text-lg font-medium text-gray-900 mb-2">
-                    Earned Badges
-                  </h3>
+                  <h3 className="text-lg font-medium text-gray-900 mb-2">Earned Badges</h3>
                   <div className="flex flex-wrap gap-2">
                     {residentData.gamification.badges.map((badge, index) => (
-                      <div
-                        key={index}
-                        className="bg-white border-2 border-yellow-400 rounded-lg px-3 py-2"
-                      >
+                      <div key={index} className="bg-white border-2 border-yellow-400 rounded-lg px-3 py-2">
                         <span className="text-2xl">{badge.icon}</span>
                         <p className="text-sm font-medium">{badge.name}</p>
                       </div>
